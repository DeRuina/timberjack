--- conflicted
+++ resolved
@@ -48,13 +48,8 @@
 		RotationInterval: 24 * time.Hour,             // Rotate daily if no other rotation met
 		RotateAtMinutes:  []int{0, 15, 30, 45},       // Also rotate at HH:00, HH:15, HH:30, HH:45
 		RotateAt:         []string{"00:00", "12:00"}, // Also rotate at 00:00 and 12:00 each day
-<<<<<<< HEAD
    	BackupTimeFormat: "2006-01-02-15-04-05",      // Rotated files will have format <logfilename>-2006-01-02-15-04-05-<reason>.log
     AppendTimeAfterExt:   true,                    // put timestamp after ".log" (foo.log-<timestamp>-<reason>)
-=======
-   	BackupTimeFormat: "2006-01-02-15-04-05",    // Rotated files will have format <logfilename>-2006-01-02-15-04-05-<reason>.log
-    AppendAfterExt:   true,                     // put timestamp after ".log" (foo.log-<timestamp>-<reason>)
->>>>>>> 6cbeced9
     
 	}
 	log.SetOutput(logger)
@@ -111,7 +106,6 @@
     MaxAge            int           // Max age (days) to retain old logs
     MaxBackups        int           // Max number of backups to keep
     LocalTime         bool          // Use local time in rotated filenames
-<<<<<<< HEAD
 
     // Compression controls post-rotation compression:
     //   "none" | "gzip" | "zstd"
@@ -123,18 +117,12 @@
     // Back-compat shim for old configs; will be removed in v2.
     Compress          bool
 
-=======
-    Compress          bool          // Compress rotated logs (gzip)
->>>>>>> 6cbeced9
+
     RotationInterval  time.Duration // Rotate after this duration (if > 0)
     RotateAtMinutes   []int         // Specific minutes within an hour (0–59) to trigger rotation
     RotateAt          []string      // Specific daily times (HH:MM, 24-hour) to trigger rotation
     BackupTimeFormat  string        // Optional. If unset or invalid, defaults to 2006-01-02T15-04-05.000 (with fallback warning)
-<<<<<<< HEAD
     AppendTimeAfterExt    bool      // if true, name backups like foo.log-<timestamp>-<reason> defaults to foo-<timestamp>-<reason>.log
-=======
-    AppendAfterExt    bool          // if true, name backups like foo.log-<timestamp>-<reason> defaults to foo-<timestamp>-<reason>.log
->>>>>>> 6cbeced9
 }
 ```
 
@@ -164,11 +152,9 @@
 ```
 
 If you prefer the extension to stay attached to the live name (better shell TAB completion),
-<<<<<<< HEAD
+
 set `AppendTimeAfterExt: true`:
-=======
-set `AppendAfterExt: true`:
->>>>>>> 6cbeced9
+
 ```
 <name>.log-<timestamp>-<reason>
 ```
@@ -181,7 +167,6 @@
 /var/log/myapp/foo.log-2025-05-01T10-30-00.000-time.gz (if compressed)
 ```
 
-<<<<<<< HEAD
 Manual rotation with a custom reason `_ = logger.RotateWithReason("reload-now v2")`
 
 For example:
@@ -205,8 +190,6 @@
 - Deletes backups older than `MaxAge` days.
 - Compresses uncompressed backups if compression is enabled.
 
-=======
->>>>>>> 6cbeced9
 ### Rotation modes at a glance
 
 | Mode                           | Configure with                                | Trigger                                                             | Anchor                       | Background goroutine? | Rotates with zero writes? | Updates `lastRotationTime` | Backup suffix                                             | Notes                                                                                                             |
